import WellKnownGeometry as WKG
import GeoFormatTypes as GFT
import GeoInterface as GI
using Test
import ArchGDAL
import LibGEOS

@testset "WellKnownGeometry.jl" begin

    coord = [1.1, 2.2]
    coord3 = [1.1, 2.2, 3.3]
    lcoord = [3.3, 4.4]
    lcoord3 = [3.3, 4.4, 5.5]
    ring = [(0.1, 0.2), (0.3, 0.4), (0.1, 0.2)]
    ring3 = [(0.1, 0.2, 0.3), (0.3, 0.4, 0.5), (0.1, 0.2, 0.3)]
    coords = [[Tuple(coord), Tuple(lcoord), Tuple(coord)], ring]
    coords3 = [[Tuple(coord3), Tuple(lcoord3), Tuple(coord3)], ring3]

    for (type, geom, broken, threed) in (
        ("Point", ArchGDAL.createpoint(coord), false, false),
        ("PointZ", ArchGDAL.createpoint(coord3), true, true),
        ("LineString", ArchGDAL.createlinestring(coord, lcoord), false, false),
        ("LineStringZ", ArchGDAL.createlinestring(coord3, lcoord3, lcoord3), true, true),
        ("Polygon", ArchGDAL.createpolygon(coords), false, false),
        ("PolygonZ", ArchGDAL.createpolygon(coords3), true, true),
        ("MultiPoint", ArchGDAL.createmultipoint([coord, lcoord]), false, false),
        ("MultiPointZ", ArchGDAL.createmultipoint([coord3, lcoord3]), true, true),
        ("MultiLineString", ArchGDAL.createmultilinestring([[coord, lcoord], [coord, lcoord]]), false, false),
        ("MultiLineStringZ", ArchGDAL.createmultilinestring([[coord3, lcoord3], [coord3, lcoord3]]), true, true),
        ("MultiPolygon", ArchGDAL.createmultipolygon([coords, coords]), false, false),
        ("MultiPolygonZ", ArchGDAL.createmultipolygon([coords3, coords3]), true, true),
        ("Empty", ArchGDAL.createpoint(), false, false),
        ("Empty Multi", ArchGDAL.createmultipolygon(), false, false)
    )
        ArchGDAL.is3d(geom) == threed || (@warn "Creation of $type is broken"; continue)
        @testset "$type" begin
            @testset "WKB" begin
                wkb = GFT.val(WKG.getwkb(geom))
                wkbc = ArchGDAL.toWKB(geom)
                @test length(wkb) == length(wkbc)
                @test all(wkb .== wkbc)
                ArchGDAL.fromWKB(wkb)
                gwkb = GFT.WellKnownBinary(GFT.Geom(), wkb)
                if !occursin("Empty", type)  # broken on ArchGDAL
                    @test GI.ncoord(gwkb) == GI.ncoord(geom)
                end
                @test GI.coordinates(gwkb) == GI.coordinates(geom)
            end
            @testset "WKT" begin
                gwkt = WKG.getwkt(geom)
                wkt = GFT.val(gwkt)
                wktc = ArchGDAL.toWKT(geom)
                if broken
                    @test_broken wkt == wktc
                else
                    @test wkt == wktc
                end
                # Test validity by reading it again
                ArchGDAL.fromWKT(wkt)
                if !occursin("Empty", type)  # broken on ArchGDAL
                    @test GI.ncoord(gwkt) == GI.ncoord(geom)
                    @test GI.coordinates(gwkt) == GI.coordinates(geom)
                end
            end
        end
    end

    @testset "GeometryCollection" begin
        ArchGDAL.creategeomcollection() do collection
            for g in [
                ArchGDAL.createpoint(-122.23, 47.09),
                ArchGDAL.createlinestring([(-122.60, 47.14), (-122.48, 47.23)]),
            ]
                ArchGDAL.addgeom!(collection, g)
            end

            @testset "WKB" begin
                wkb = WKG.getwkb(collection)
                wkbc = ArchGDAL.toWKB(collection)
                @test length(GFT.val(wkb)) == length(wkbc)
                @test all(GFT.val(wkb) .== wkbc)
                collection = ArchGDAL.fromWKB(GFT.val(wkb))
                @test all(GI.coordinates(wkb) .== GI.coordinates(collection))
            end
            @testset "WKT" begin
                wkt = WKG.getwkt(collection)
                wktc = ArchGDAL.toWKT(collection)
                @test GFT.val(wkt) == wktc
                collection = ArchGDAL.fromWKT(GFT.val(wkt))
                @test all(GI.coordinates(wkt) .== GI.coordinates(collection))

            end
        end
    end

    @testset "GeoInterface" begin
        wkt = GFT.WellKnownText(GFT.Geom(), "wkt")
        wkb = GFT.WellKnownBinary(GFT.Geom(), [0x0])

        @test GI.isgeometry(wkt)
        @test GI.isgeometry(wkb)

        wkt = GFT.WellKnownText(GFT.Geom(), "POINT (30 10)")
        @test GI.testgeometry(wkt)
        @test GI.coordinates(wkt) == [30.0, 10.0]

        wkt = GFT.WellKnownText(GFT.Geom(), "LINESTRING (30.0 10.0, 10.0 30.0, 40.0 40.0)")
        @test GI.testgeometry(wkt)
        @test GI.coordinates(wkt) == [[30.0, 10.0], [10.0, 30.0], [40.0, 40.0]]
    end

<<<<<<< HEAD
    @testset "LibGEOS" begin
        p = LibGEOS.readgeom("POLYGON Z ((0.5 0.5 0.5,1.5 0.5 0.5,1.5 1.5 0.5,0.5 0.5 0.5))")
        # LibGEOS has a space between points
        @test replace(GFT.val(WKG.getwkt(p)), " " => "") == replace(LibGEOS.writegeom(p), " " => "")
        wkbwriter = LibGEOS.WKBWriter(LibGEOS._context)
        @test_broken WKG.getwkb(p) == LibGEOS.writegeom(p, wkbwriter)  # LibGEOS doesn't provide 3D type
    end

    @testset "ZM" begin
        wkb = GFT.WellKnownBinary(GFT.Geom(),
            [
                0x01,
                0x01,
                0x00,
                0x00,
                0x80,
                0x00,
                0x00,
                0x00,
                0x00,
                0x00,
                0x00,
                0xf0,
                0x3f,
                0x00,
                0x00,
                0x00,
                0x00,
                0x00,
                0x00,
                0xf0,
                0x3f,
                0x00,
                0x00,
                0x00,
                0x00,
                0x00,
                0x00,
                0xf0,
                0x3f,
            ])
        @test GI.isgeometry(wkb)
        @test GI.geomtrait(wkb) == GI.PointTrait()
        @test GI.ncoord(wkb) == 3
        @test GI.coordinates(wkb) == [1.0, 1.0, 1.0]

        wkt = GFT.WellKnownText(GFT.Geom(), "POINTM (1 1 1)")
        @test GI.isgeometry(wkt)
        @test GI.geomtrait(wkt) == GI.PointTrait()
        @test GI.ncoord(wkt) == 3
        @test GI.coordinates(wkt) == [1.0, 1.0, 1.0]

        wkt = GFT.WellKnownText(GFT.Geom(), "POINTZM (1 1 1 1)")
        @test GI.isgeometry(wkt)
        @test GI.geomtrait(wkt) == GI.PointTrait()
        @test GI.ncoord(wkt) == 4
        @test GI.coordinates(wkt) == [1.0, 1.0, 1.0, 1.0]

    end

=======
    @testset "Number types" begin
        @test GFT.val(WKG.getwkb((1.0, 2.0))) == GFT.val(WKG.getwkb((1.0f0, 2.0f0)))
    end

    @testset "Oddities" begin
        # Without a space
        wkt = GFT.WellKnownText(GFT.Geom(), "POINT(30 10)")
        @test GI.testgeometry(wkt)
    end
>>>>>>> 83fec8dd
end<|MERGE_RESOLUTION|>--- conflicted
+++ resolved
@@ -104,17 +104,36 @@
         @test GI.testgeometry(wkt)
         @test GI.coordinates(wkt) == [30.0, 10.0]
 
+        wkt = GFT.WellKnownText(GFT.Geom(), "POINT Z (30 10 1)")
+        @test GI.testgeometry(wkt)
+        @test GI.coordinates(wkt) == [30.0, 10.0, 1.0]
+
+        wkt = GFT.WellKnownText(GFT.Geom(), "POINTZ (30 10 1)")
+        @test GI.testgeometry(wkt)
+        @test GI.coordinates(wkt) == [30.0, 10.0, 1.0]
+
+        wkt = GFT.WellKnownText(GFT.Geom(), "POINT M (30 10 1)")
+        @test GI.testgeometry(wkt)
+        @test GI.coordinates(wkt) == [30.0, 10.0, 1.0]
+
+        wkt = GFT.WellKnownText(GFT.Geom(), "POINT ZM (30 10 1 2)")
+        @test GI.testgeometry(wkt)
+        @test GI.coordinates(wkt) == [30.0, 10.0, 1.0, 2.0]
+
+        wkt = GFT.WellKnownText(GFT.Geom(), "POINTZM (30 10 1 2)")
+        @test GI.testgeometry(wkt)
+        @test GI.coordinates(wkt) == [30.0, 10.0, 1.0, 2.0]
+
         wkt = GFT.WellKnownText(GFT.Geom(), "LINESTRING (30.0 10.0, 10.0 30.0, 40.0 40.0)")
         @test GI.testgeometry(wkt)
         @test GI.coordinates(wkt) == [[30.0, 10.0], [10.0, 30.0], [40.0, 40.0]]
     end
 
-<<<<<<< HEAD
     @testset "LibGEOS" begin
         p = LibGEOS.readgeom("POLYGON Z ((0.5 0.5 0.5,1.5 0.5 0.5,1.5 1.5 0.5,0.5 0.5 0.5))")
         # LibGEOS has a space between points
         @test replace(GFT.val(WKG.getwkt(p)), " " => "") == replace(LibGEOS.writegeom(p), " " => "")
-        wkbwriter = LibGEOS.WKBWriter(LibGEOS._context)
+        wkbwriter = LibGEOS.WKBWriter(LibGEOS.get_global_context())
         @test_broken WKG.getwkb(p) == LibGEOS.writegeom(p, wkbwriter)  # LibGEOS doesn't provide 3D type
     end
 
@@ -170,7 +189,6 @@
 
     end
 
-=======
     @testset "Number types" begin
         @test GFT.val(WKG.getwkb((1.0, 2.0))) == GFT.val(WKG.getwkb((1.0f0, 2.0f0)))
     end
@@ -180,5 +198,4 @@
         wkt = GFT.WellKnownText(GFT.Geom(), "POINT(30 10)")
         @test GI.testgeometry(wkt)
     end
->>>>>>> 83fec8dd
 end