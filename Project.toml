name = "WellKnownGeometry"
uuid = "0f680547-7be7-4555-8820-bb198eeb646b"
authors = ["Maarten Pronk <git@evetion.nl>", "Julia Computing and contributors."]
<<<<<<< HEAD
version = "0.1.2"
=======
version = "0.2.0"
>>>>>>> c2a0a643

[deps]
GeoFormatTypes = "68eda718-8dee-11e9-39e7-89f7f65f511f"
GeoInterface = "cf35fbd7-0cd7-5166-be24-54bfbe79505f"

[compat]
GeoFormatTypes = "0.4"
GeoInterface = "1.0"
julia = "1.6"

[extras]
ArchGDAL = "c9ce4bd3-c3d5-55b8-8973-c0e20141b8c3"
LibGEOS = "a90b1aa1-3769-5649-ba7e-abc5a9d163eb"
Test = "8dfed614-e22c-5e08-85e1-65c5234f0b40"

[targets]
test = ["Test", "ArchGDAL", "LibGEOS"]<|MERGE_RESOLUTION|>--- conflicted
+++ resolved
@@ -1,11 +1,7 @@
 name = "WellKnownGeometry"
 uuid = "0f680547-7be7-4555-8820-bb198eeb646b"
 authors = ["Maarten Pronk <git@evetion.nl>", "Julia Computing and contributors."]
-<<<<<<< HEAD
-version = "0.1.2"
-=======
-version = "0.2.0"
->>>>>>> c2a0a643
+version = "0.2.1"
 
 [deps]
 GeoFormatTypes = "68eda718-8dee-11e9-39e7-89f7f65f511f"
