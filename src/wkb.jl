--- conflicted
+++ resolved
@@ -13,7 +13,6 @@
 """
 
 # Map GeoInterface type traits directly to their WKB UInt32 interpretation
-<<<<<<< HEAD
 geometry_code(::GI.AbstractPointTrait) = UInt32(1)
 geometry_code(::GI.AbstractLineStringTrait) = UInt32(2)
 geometry_code(::GI.AbstractPolygonTrait) = UInt32(3)
@@ -21,7 +20,6 @@
 geometry_code(::GI.AbstractMultiLineStringTrait) = UInt32(5)
 geometry_code(::GI.AbstractMultiPolygonTrait) = UInt32(6)
 geometry_code(::GI.AbstractGeometryCollectionTrait) = UInt32(7)
-=======
 geowkb = Dict(
     GI.PointTrait => UInt32(1),
     GI.LineStringTrait => UInt32(2),
@@ -32,7 +30,6 @@
     GI.GeometryCollectionTrait => UInt32(7),
 )
 wkbgeo = Dict(zip(values(geowkb), keys(geowkb)))
->>>>>>> 6d8eddff
 
 """
     getwkb(geom)
@@ -54,11 +51,7 @@
 """
 function getwkb!(data, type::GI.AbstractPointTrait, geom, first::Bool)
     first && push!(data, 0x01)  # endianness
-<<<<<<< HEAD
-    first && push!(data, reinterpret(UInt8, [geometry_code(type)])...)
-=======
-    first && append!(data, reinterpret(UInt8, [UInt32(geowkb[typeof(type)])]))
->>>>>>> 6d8eddff
+    first && append!(data, reinterpret(UInt8, [geometry_code(type)])...)
     for i in 1:GI.ncoord(geom)
         append!(data, reinterpret(UInt8, [GI.getcoord(geom, i)]))
     end
@@ -73,11 +66,7 @@
 """
 function _getwkb!(data, type, geom, first::Bool, repeat::Bool)
     first && push!(data, 0x01)  # endianness
-<<<<<<< HEAD
-    first && push!(data, reinterpret(UInt8, [geometry_code(type)])...)
-=======
-    first && append!(data, reinterpret(UInt8, [UInt32(geowkb[typeof(type)])]))
->>>>>>> 6d8eddff
+    first && append!(data, reinterpret(UInt8, [geometry_code(type)])...)
     n = GI.ngeom(geom)
     append!(data, reinterpret(UInt8, [UInt32(n)]))
     for i in 1:n
@@ -95,10 +84,7 @@
     _getwkb!(data, type, geom, first, true)
 end
 
-<<<<<<< HEAD
 getwkb!(data, ::Nothing, geom, first::Bool) = nothing  # empty geometry has unknown type
-=======
-getwkb!(data, ::Nothing, geom, first) = nothing  # empty geometry has unknown type
 
 # Implement GeoInterface for WKB, as wrapped by GeoFormatTypes
 WKBtype = GFT.WellKnownBinary{GFT.Geom,<:AbstractVector}
@@ -249,5 +235,4 @@
         size += typesize(geomtype(geom[size+1:end]), geom[size+1:end], n)
     end
     return size
-end
->>>>>>> 6d8eddff
+end