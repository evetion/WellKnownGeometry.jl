--- conflicted
+++ resolved
@@ -14,14 +14,11 @@
 
 # Map GeoInterface type traits directly to their WKB UInt32 interpretation
 
-<<<<<<< HEAD
 # bitflags for EWKB
 const wkbZ = 0x80000000
 const wkbM = 0x40000000
 const wkbSRID = 0x20000000
 
-=======
->>>>>>> c2a0a643
 const geowkb = Dict{DataType,UInt32}(
     GI.PointTrait => UInt32(1),
     GI.LineStringTrait => UInt32(2),
