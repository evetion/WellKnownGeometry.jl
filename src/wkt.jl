--- conflicted
+++ resolved
@@ -30,7 +30,6 @@
     GI.GeometryCollectionTrait => "GEOMETRYCOLLECTION"
 )
 const wktgeo = Dict{String,DataType}(zip(values(geowkt), keys(geowkt)))
-<<<<<<< HEAD
 geometry_string(T) = geowkt[typeof(T)]
 function geometry_suffix(type, geom)
     if GI.ncoord(type, geom) == 3
@@ -41,12 +40,9 @@
         return ""
     end
 end
-=======
-geometry_string(T) = geowkt[typeof(T)] * " "
->>>>>>> 83fec8dd
-
-"""
-    getwkt(geom; suffix=true)
+
+"""
+    getwkt(geom)
 
 Retrieve the Well Known Text (WKT) as `GeoFormatTypes.WellKnownText` for a `geom` that implements the GeoInterface.
 Use `GeoFormatTypes.val` to get the String representation.
@@ -127,14 +123,8 @@
 
 
 function GI.geomtrait(geom::WKTtype)
-<<<<<<< HEAD
     m = match(r"^(\S+?)(?: )?(?:Z|ZM|M)?(?: |\()", geom.val)
     if isnothing(m)
-=======
-    i = findfirst(r"[ ]|[(]", geom.val)
-    type = get(wktgeo, geom.val[begin:i.start-1], nothing)
-    if isnothing(type)
->>>>>>> 83fec8dd
         @warn "unknown geometry type" geom.val
         return nothing
     else
