"""
Well Known Text (WKT) represents `geometry` as nested text by:
- Displaying the geometry type if not known beforehand (e.g `POINT `)
- Brackets open (e.g. `(`)
- Any coordinates if the geometry type is a Point, seperated by a space (e.g `1.0 2.0`)
- Or another (sub)geometry in non-Point geometry types
- Brackets close (e.g `)`)

Knowing the type of subgeometries (and thus the SF type hierarchy) is required.
For example, because a Polygon always has rings (either exterior or interior ones),
the (sub)geometry type of those rings are skipped (LinearRing) and only brackets are added.
The opposite is true for a GeometryCollection, when the subgeometry types are not known beforehand.

A few examples

POINT (30 10)
LINESTRING (30 10, 30 10)
POLYGON (((35 10, 45 45, 15 40, 10 20, 35 10),
(20 30, 35 35, 30 20, 20 30)))
"""

# Map GeoInterface type traits directly to their WKT String representation
const geowkt = Dict{DataType,String}(
<<<<<<< HEAD
    GI.PointTrait => "POINT",
    GI.LineStringTrait => "LINESTRING",
    GI.PolygonTrait => "POLYGON",
    GI.MultiPointTrait => "MULTIPOINT",
    GI.MultiLineStringTrait => "MULTILINESTRING",
    GI.MultiPolygonTrait => "MULTIPOLYGON",
    GI.GeometryCollectionTrait => "GEOMETRYCOLLECTION"
=======
    GI.PointTrait => "POINT ",
    GI.LineStringTrait => "LINESTRING ",
    GI.PolygonTrait => "POLYGON ",
    GI.MultiPointTrait => "MULTIPOINT ",
    GI.MultiLineStringTrait => "MULTILINESTRING ",
    GI.MultiPolygonTrait => "MULTIPOLYGON ",
    GI.GeometryCollectionTrait => "GEOMETRYCOLLECTION "
>>>>>>> c2a0a643
)
const wktgeo = Dict{String,DataType}(zip(values(geowkt), keys(geowkt)))
geometry_string(T) = geowkt[typeof(T)]
function geometry_suffix(type, geom)
    if GI.ncoord(type, geom) == 3
        return "Z "
    elseif GI.ncoord(type, geom) == 4
        return "ZM "
    else
        return ""
    end
end

"""
    getwkt(geom; suffix=true)

Retrieve the Well Known Text (WKT) as `String` for a `geom` that implements the GeoInterface.
"""
function getwkt(geom)
    data = Char[]
    getwkt!(data, GI.geomtrait(geom), geom, true)
    return GFT.WellKnownText(GFT.Geom(), String(data))
end

"""
Push WKT to `data` for a Pointlike `type` of `geom`.

`first` indicates whether we need to print the type with brackets--like POINT ( )--
in case this outer geometry or part of a geometrycollection.
"""
function getwkt!(data::Vector{Char}, type::GI.AbstractPointTrait, geom, first::Bool)
    if first
        append!(data, collect(geometry_string(type)))
        append!(data, ' ')
        append!(data, collect(geometry_suffix(type, geom)))
    end
    if GI.isempty(geom)
        append!(data, collect("EMPTY"))
    else
        n = GI.ncoord(type, geom)
        first && push!(data, '(')
        for i in 1:n
            append!(data, collect(string(GI.getcoord(geom, i))))
            i != n && push!(data, ' ')  # Don't add a ` ` on the last item
        end
        first && push!(data, ')')
    end
end

"""
Push WKT to `data` for non Pointlike `type` of `geom`.

`first` indicates whether we need to print the type with brackets--like POLYGON ( )--
in case this outer geometry. `repeat` indicates whether sub geometries need to print their type, in case `geom` is
a geometrycollection.
"""
function _getwkt!(data::Vector{Char}, type, geom, first::Bool, repeat::Bool)
    if first
        append!(data, collect(geometry_string(type)))
        append!(data, ' ')
        append!(data, collect(geometry_suffix(type, geom)))
    end
    if GI.isempty(geom)
        append!(data, collect("EMPTY"))
    else
        n = GI.ngeom(geom)
        push!(data, '(')
        for i in 1:n
            sgeom = GI.getgeom(geom, i)
            type = GI.geomtrait(sgeom)
            getwkt!(data, type, sgeom, repeat)
            i != n && push!(data, ',')  # Don't add a , on the last item
        end
        push!(data, ')')
    end
end

function getwkt!(data::Vector{Char}, type::GI.AbstractGeometryTrait, geom, first::Bool)
    _getwkt!(data, type, geom, first, false)
end

function getwkt!(data::Vector{Char}, type::GI.GeometryCollectionTrait, geom, first::Bool)
    _getwkt!(data, type, geom, first, true)
end

# Implement GeoInterface for WKT, as wrapped by GeoFormatTypes
const WKTtype = GFT.WellKnownText{GFT.Geom}
GI.isgeometry(::WKTtype) = true

Base.getindex(wkt::WKTtype, i) = GFT.WellKnownText(gftgeom, wkt.val[i])
Base.lastindex(wkt::WKTtype) = lastindex(wkt.val)


function GI.geomtrait(geom::WKTtype)
    m = match(r"^(\S+?)(?: )?(?:Z|ZM|M)?(?: |\()", geom.val)
    if isnothing(m)
        @warn "unknown geometry type" geom.val
        return nothing
    else
        type = get(wktgeo, String(m[1]), nothing)
        return type()
    end
end

function GI.ncoord(::GeometryTraits, geom::WKTtype)
    if occursin("EMPTY", geom.val)
        return 0
    elseif occursin(r"(.| )ZM( |\()", geom.val)
        return 4
    elseif occursin(r"(.| )Z( |\()", geom.val)
        return 3
    elseif occursin(r"(.| )M( |\()", geom.val)
        return 3
    else
        return 2
    end
end


function GI.getcoord(::GI.PointTrait, geom::WKTtype, i)
    start = findfirst('(', geom.val)
    isnothing(start) && (start = 0)
    s = geom.val[start+1:end-1]
    coords = split(s; keepempty=false)
    coord = coords[i]
    f = parse(Float64, coord)
    return f
end

GI.ngeom(::Point, geom) = 0
GI.ngeom(::GI.PointTrait, geom) = 0
function GI.ngeom(::GI.AbstractGeometryTrait, geom)
    s = geom.val
    occursin("EMPTY", s) && return 0
    ngeo = 1  # always one geometry
    nbracket = 0
    for i in 1:length(s)
        if s[i] === '('
            nbracket += 1
        elseif s[i] === ')'
            nbracket -= 1
        elseif s[i] === ',' && nbracket == 1
            ngeo += 1
        end
    end
    return ngeo
end

function GI.getgeom(
    T::GI.GeometryCollectionTrait,
    geom::WKTtype,
    i::Integer,
)
    s = geom.val
    f, l = 1, length(s) - 1
    ngeo = 1
    nbracket = 0
    for index in 1:length(s)
        if s[index] === '('
            nbracket += 1
            nbracket == 1 && ngeo == i && (f = index + 1)
        elseif s[index] === ')'
            nbracket -= 1
        elseif s[index] === ',' && nbracket == 1
            # End of current geometry
            ngeo == i && (l = index - 1; break)
            ngeo += 1
            # Or start of wanted geometry
            f = index + 1
        end
    end
    return WKTtype(gftgeom, s[f:l])
end

wktsubtype(::GI.PointTrait) = nothing
wktsubtype(::GI.LineStringTrait) = GI.PointTrait()
wktsubtype(::GI.PolygonTrait) = GI.LineStringTrait()
wktsubtype(::GI.MultiPointTrait) = GI.PointTrait()
wktsubtype(::GI.MultiLineStringTrait) = GI.LineStringTrait()
wktsubtype(::GI.MultiPolygonTrait) = GI.PolygonTrait()


function GI.getgeom(
    T::GI.AbstractGeometryTrait,
    geom::WKTtype,
    i::Integer,
)
    sub = wktsubtype(T)
    s = geom.val
    f, l = 1, length(s) - 1
    ngeo = 1
    nbracket = 0
    for index in 1:length(s)
        if s[index] === '('
            nbracket += 1
            nbracket == 1 && ngeo == i && (f = index + 1)
        elseif s[index] === ')'
            nbracket -= 1
        elseif s[index] === ',' && nbracket == 1
            # End of current geometry
            ngeo == i && (l = index - 1; break)
            ngeo += 1
            # Or start of wanted geometry
            f = index + 1
        end
    end

    suff = geometry_suffix(T, geom)
    if isnothing(findfirst("(", @view s[f:l]))
        data = geometry_string(sub) * suff * " (" * s[f:l] * ")"
    else
        data = geometry_string(sub) * suff * s[f:l]
    end
    return WKTtype(gftgeom, data)
end<|MERGE_RESOLUTION|>--- conflicted
+++ resolved
@@ -21,7 +21,6 @@
 
 # Map GeoInterface type traits directly to their WKT String representation
 const geowkt = Dict{DataType,String}(
-<<<<<<< HEAD
     GI.PointTrait => "POINT",
     GI.LineStringTrait => "LINESTRING",
     GI.PolygonTrait => "POLYGON",
@@ -29,15 +28,6 @@
     GI.MultiLineStringTrait => "MULTILINESTRING",
     GI.MultiPolygonTrait => "MULTIPOLYGON",
     GI.GeometryCollectionTrait => "GEOMETRYCOLLECTION"
-=======
-    GI.PointTrait => "POINT ",
-    GI.LineStringTrait => "LINESTRING ",
-    GI.PolygonTrait => "POLYGON ",
-    GI.MultiPointTrait => "MULTIPOINT ",
-    GI.MultiLineStringTrait => "MULTILINESTRING ",
-    GI.MultiPolygonTrait => "MULTIPOLYGON ",
-    GI.GeometryCollectionTrait => "GEOMETRYCOLLECTION "
->>>>>>> c2a0a643
 )
 const wktgeo = Dict{String,DataType}(zip(values(geowkt), keys(geowkt)))
 geometry_string(T) = geowkt[typeof(T)]
@@ -77,7 +67,7 @@
     if GI.isempty(geom)
         append!(data, collect("EMPTY"))
     else
-        n = GI.ncoord(type, geom)
+        n = GI.ncoord(geom)
         first && push!(data, '(')
         for i in 1:n
             append!(data, collect(string(GI.getcoord(geom, i))))
